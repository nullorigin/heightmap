cmake_minimum_required(VERSION 3.22)

project(
  highmap
  VERSION 0.0.1
  LANGUAGES CXX
  DESCRIPTION
    "C++ library to generate two-dimensional terrain heightmaps for software rendering or video games."
)

set(CMAKE_CXX_STANDARD 20)

# set(CMAKE_CXX_FLAGS "${CMAKE_CXX_FLAGS} -Wall -Wextra -O3 -pthread
# -DLOG_LEVEL=3")

if(CMAKE_CXX_COMPILER_ID STREQUAL "MSVC")
  # MSVC compiler options
  set(CMAKE_CXX_FLAGS "${CMAKE_CXX_FLAGS} /W4 /Od")
else()
  # GNU compiler options
  set(CMAKE_CXX_FLAGS
      "${CMAKE_CXX_FLAGS} -Wall -Wextra -O3 -pthread -DLOG_LEVEL=3")
endif()

set(EXECUTABLE_OUTPUT_PATH ${CMAKE_BINARY_DIR}/bin)

# --------------------------------------------------------------
# Library
# --------------------------------------------------------------

# add hmm sources (heightmap meshing)
set(HMM_DIR ${PROJECT_SOURCE_DIR}/external/hmm/src)
set(HMM_SRC
    ${HMM_DIR}/base.cpp ${HMM_DIR}/blur.cpp ${HMM_DIR}/heightmap.cpp
    # ${HMM_DIR}/stl.cpp
    ${HMM_DIR}/triangulator.cpp)

file(GLOB_RECURSE SOURCES ${PROJECT_SOURCE_DIR}/src/*.cpp)

add_library(${PROJECT_NAME} STATIC ${SOURCES} ${HMM_SRC})

target_include_directories(
  ${PROJECT_NAME}
  PUBLIC ${PROJECT_SOURCE_DIR}/include
  PRIVATE ${PROJECT_SOURCE_DIR}/external/bezier/include/bezier
          ${PROJECT_SOURCE_DIR}/external/ # dendry & WavefrontObjWriter & hmm
          ${PROJECT_SOURCE_DIR}/external/dkm/include
          # ${PROJECT_SOURCE_DIR}/external/FastNoise2/include/FastNoise
          ${PROJECT_SOURCE_DIR}/external/FastNoiseLite/Cpp
          ${PROJECT_SOURCE_DIR}/external/libInterpolate/src/libInterpolate
          ${PROJECT_SOURCE_DIR}/external/macro-logger
          ${PROJECT_SOURCE_DIR}/external/xsimd/include
          ${PROJECT_SOURCE_DIR}/src)

include(GNUInstallDirs)

<<<<<<< HEAD
file(GLOB_RECURSE SOURCES
     ${PROJECT_SOURCE_DIR}/src/*.cpp)

add_library(${PROJECT_NAME} STATIC ${SOURCES})

target_include_directories(${PROJECT_NAME}
                           PUBLIC
                             ${PROJECT_SOURCE_DIR}/include
                           PRIVATE
                             ${PROJECT_SOURCE_DIR}/external/bezier/include/bezier
<<<<<<< HEAD
=======
                             ${PROJECT_SOURCE_DIR}/external/ #dendry
>>>>>>> dev
                             ${PROJECT_SOURCE_DIR}/external/dkm/include
                             # ${PROJECT_SOURCE_DIR}/external/FastNoise2/include/FastNoise
                             ${PROJECT_SOURCE_DIR}/external/FastNoiseLite/Cpp
                             ${PROJECT_SOURCE_DIR}/external/libInterpolate/src/libInterpolate
                             ${PROJECT_SOURCE_DIR}/external/macro-logger
                             ${PROJECT_SOURCE_DIR}/external/xsimd/include
                             ${PROJECT_SOURCE_DIR}/src)

=======
>>>>>>> bce803d4
set_target_properties(${PROJECT_NAME} PROPERTIES VERSION ${PROJECT_VERSION})

find_package(GSL REQUIRED COMPONENTS gsl gslcblas)
target_link_libraries(${PROJECT_NAME} GSL::gsl GSL::gslcblas)

find_package(Eigen3 REQUIRED) # required by libInterpolate
include_directories(${EIGEN3_INCLUDE_DIRS})
target_link_libraries(${PROJECT_NAME} Eigen3::Eigen)

find_package(PNG REQUIRED) # libpng
target_link_libraries(${PROJECT_NAME} PNG::PNG)

# set(FASTNOISE2_NOISETOOL OFF CACHE BOOL "Build Noise Tool" FORCE)
# add_subdirectory(external/FastNoise2) target_compile_options(FastNoise PRIVATE
# -Wmaybe-uninitialized -Wunknown-pragmas) target_link_libraries(${PROJECT_NAME}
# FastNoise)

# Dendry
add_subdirectory(external/dendry)
target_link_libraries(${PROJECT_NAME} NoiseLib)

# --------------------------------------------------------------
# everything else...
# --------------------------------------------------------------

add_subdirectory(${PROJECT_SOURCE_DIR}/doc)
add_subdirectory(${PROJECT_SOURCE_DIR}/examples)
add_subdirectory(${PROJECT_SOURCE_DIR}/tests)<|MERGE_RESOLUTION|>--- conflicted
+++ resolved
@@ -1,60 +1,27 @@
 cmake_minimum_required(VERSION 3.22)
 
-project(
-  highmap
-  VERSION 0.0.1
-  LANGUAGES CXX
-  DESCRIPTION
-    "C++ library to generate two-dimensional terrain heightmaps for software rendering or video games."
-)
+project(highmap VERSION 0.0.1 LANGUAGES CXX DESCRIPTION "C++ library to generate two-dimensional terrain heightmaps for software rendering or video games.")
 
 set(CMAKE_CXX_STANDARD 20)
 
-# set(CMAKE_CXX_FLAGS "${CMAKE_CXX_FLAGS} -Wall -Wextra -O3 -pthread
-# -DLOG_LEVEL=3")
+#set(CMAKE_CXX_FLAGS "${CMAKE_CXX_FLAGS} -Wall -Wextra -O3 -pthread -DLOG_LEVEL=3")
 
-if(CMAKE_CXX_COMPILER_ID STREQUAL "MSVC")
-  # MSVC compiler options
-  set(CMAKE_CXX_FLAGS "${CMAKE_CXX_FLAGS} /W4 /Od")
+if (CMAKE_CXX_COMPILER_ID STREQUAL "MSVC")
+    # MSVC compiler options
+    set(CMAKE_CXX_FLAGS "${CMAKE_CXX_FLAGS} /W4 /Od")
 else()
-  # GNU compiler options
-  set(CMAKE_CXX_FLAGS
-      "${CMAKE_CXX_FLAGS} -Wall -Wextra -O3 -pthread -DLOG_LEVEL=3")
+    # GNU compiler options
+    set(CMAKE_CXX_FLAGS "${CMAKE_CXX_FLAGS} -Wall -Wextra -O3 -pthread -DLOG_LEVEL=3")
 endif()
 
 set(EXECUTABLE_OUTPUT_PATH ${CMAKE_BINARY_DIR}/bin)
 
-# --------------------------------------------------------------
+#--------------------------------------------------------------
 # Library
-# --------------------------------------------------------------
-
-# add hmm sources (heightmap meshing)
-set(HMM_DIR ${PROJECT_SOURCE_DIR}/external/hmm/src)
-set(HMM_SRC
-    ${HMM_DIR}/base.cpp ${HMM_DIR}/blur.cpp ${HMM_DIR}/heightmap.cpp
-    # ${HMM_DIR}/stl.cpp
-    ${HMM_DIR}/triangulator.cpp)
-
-file(GLOB_RECURSE SOURCES ${PROJECT_SOURCE_DIR}/src/*.cpp)
-
-add_library(${PROJECT_NAME} STATIC ${SOURCES} ${HMM_SRC})
-
-target_include_directories(
-  ${PROJECT_NAME}
-  PUBLIC ${PROJECT_SOURCE_DIR}/include
-  PRIVATE ${PROJECT_SOURCE_DIR}/external/bezier/include/bezier
-          ${PROJECT_SOURCE_DIR}/external/ # dendry & WavefrontObjWriter & hmm
-          ${PROJECT_SOURCE_DIR}/external/dkm/include
-          # ${PROJECT_SOURCE_DIR}/external/FastNoise2/include/FastNoise
-          ${PROJECT_SOURCE_DIR}/external/FastNoiseLite/Cpp
-          ${PROJECT_SOURCE_DIR}/external/libInterpolate/src/libInterpolate
-          ${PROJECT_SOURCE_DIR}/external/macro-logger
-          ${PROJECT_SOURCE_DIR}/external/xsimd/include
-          ${PROJECT_SOURCE_DIR}/src)
+#--------------------------------------------------------------
 
 include(GNUInstallDirs)
 
-<<<<<<< HEAD
 file(GLOB_RECURSE SOURCES
      ${PROJECT_SOURCE_DIR}/src/*.cpp)
 
@@ -65,10 +32,7 @@
                              ${PROJECT_SOURCE_DIR}/include
                            PRIVATE
                              ${PROJECT_SOURCE_DIR}/external/bezier/include/bezier
-<<<<<<< HEAD
-=======
                              ${PROJECT_SOURCE_DIR}/external/ #dendry
->>>>>>> dev
                              ${PROJECT_SOURCE_DIR}/external/dkm/include
                              # ${PROJECT_SOURCE_DIR}/external/FastNoise2/include/FastNoise
                              ${PROJECT_SOURCE_DIR}/external/FastNoiseLite/Cpp
@@ -77,8 +41,6 @@
                              ${PROJECT_SOURCE_DIR}/external/xsimd/include
                              ${PROJECT_SOURCE_DIR}/src)
 
-=======
->>>>>>> bce803d4
 set_target_properties(${PROJECT_NAME} PROPERTIES VERSION ${PROJECT_VERSION})
 
 find_package(GSL REQUIRED COMPONENTS gsl gslcblas)
@@ -92,17 +54,17 @@
 target_link_libraries(${PROJECT_NAME} PNG::PNG)
 
 # set(FASTNOISE2_NOISETOOL OFF CACHE BOOL "Build Noise Tool" FORCE)
-# add_subdirectory(external/FastNoise2) target_compile_options(FastNoise PRIVATE
-# -Wmaybe-uninitialized -Wunknown-pragmas) target_link_libraries(${PROJECT_NAME}
-# FastNoise)
+# add_subdirectory(external/FastNoise2)
+# target_compile_options(FastNoise PRIVATE -Wmaybe-uninitialized -Wunknown-pragmas)
+# target_link_libraries(${PROJECT_NAME} FastNoise)
 
 # Dendry
 add_subdirectory(external/dendry)
 target_link_libraries(${PROJECT_NAME} NoiseLib)
 
-# --------------------------------------------------------------
+#--------------------------------------------------------------
 # everything else...
-# --------------------------------------------------------------
+#--------------------------------------------------------------
 
 add_subdirectory(${PROJECT_SOURCE_DIR}/doc)
 add_subdirectory(${PROJECT_SOURCE_DIR}/examples)
