--- conflicted
+++ resolved
@@ -54,14 +54,6 @@
 
   if (p_bedrock)
     z = maximum(*p_bedrock, z);
-<<<<<<< HEAD
-  else
-  {
-    hmap::Array z_bedrock = hmap::minimum_local(z, 16 * ir);
-    z = maximum(z_bedrock, z);
-  }
-=======
->>>>>>> 1cb4548a
 
   // splatmaps
   if (p_erosion_map)
