--- conflicted
+++ resolved
@@ -84,12 +84,6 @@
                         Vec2<int> new_tiling,
                         float     new_overlap)
 {
-<<<<<<< HEAD
-  this->shape = new_shape;
-  this->tiling = new_tiling;
-  this->overlap = new_overlap;
-  this->update_tile_parameters();
-=======
   if ((this->shape != new_shape) || (this->tiling != new_tiling) ||
       (this->overlap != new_overlap))
   {
@@ -98,7 +92,6 @@
     this->overlap = new_overlap;
     this->update_tile_parameters();
   }
->>>>>>> 1cb4548a
 }
 
 void HeightMap::set_tiling(Vec2<int> new_tiling)
